--- conflicted
+++ resolved
@@ -9,19 +9,6 @@
         formatter: &mut Formatter,
     ) -> Result<(), FormatterError> {
         match &self.value {
-<<<<<<< HEAD
-            Use(item_use) => item_use.format(formatter),
-            Struct(item_struct) => item_struct.format(formatter),
-            Enum(item_enum) => item_enum.format(formatter),
-            Fn(item_fn) => item_fn.format(formatter),
-            Trait(item_trait) => item_trait.format(formatter),
-            Impl(item_impl) => item_impl.format(formatter),
-            Abi(item_abi) => item_abi.format(formatter),
-            Const(item_const) => item_const.format(formatter),
-            Storage(item_storage) => item_storage.format(formatter),
-            Break(_item_break) => unimplemented!(),
-            Continue(_item_continue) => unimplemented!(),
-=======
             Use(item_use) => item_use.format(formatted_code, formatter),
             Struct(item_struct) => item_struct.format(formatted_code, formatter),
             Enum(item_enum) => item_enum.format(formatted_code, formatter),
@@ -31,7 +18,8 @@
             Abi(item_abi) => item_abi.format(formatted_code, formatter),
             Const(item_const) => item_const.format(formatted_code, formatter),
             Storage(item_storage) => item_storage.format(formatted_code, formatter),
->>>>>>> b583daa5
+            Break(_item_break) => unimplemented!(),
+            Continue(_item_continue) => unimplemented!(),
         }
     }
 }