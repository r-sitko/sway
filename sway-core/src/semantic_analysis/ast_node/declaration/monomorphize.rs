use sway_types::{Ident, Span, Spanned};

use crate::{
    error::*, namespace::*, type_engine::*, CompileError, CompileResult, TypeArgument, TypeInfo,
    TypeParameter,
};

use super::CreateTypeId;

/// This type is used to denote if, during monomorphization, the compiler
/// should enforce that type arguments be provided. An example of that
/// might be this:
///
/// ```ignore
/// struct Point<T> {
///   x: u64,
///   y: u64
/// }
///
/// fn add<T>(p1: Point<T>, p2: Point<T>) -> Point<T> {
///   Point {
///     x: p1.x + p2.x,
///     y: p1.y + p2.y
///   }
/// }
/// ```
///
/// `EnforeTypeArguments` would require that the type annotations
/// for `p1` and `p2` contain `<...>`. This is to avoid ambiguous definitions:
///
/// ```ignore
/// fn add(p1: Point, p2: Point) -> Point {
///   Point {
///     x: p1.x + p2.x,
///     y: p1.y + p2.y
///   }
/// }
/// ```
#[derive(Clone, Copy)]
pub(crate) enum EnforceTypeArguments {
    Yes,
    No,
}

pub(crate) trait Monomorphize {
    type Output;

    fn monomorphize(
        self,
        type_arguments: Vec<TypeArgument>,
        enforce_type_arguments: EnforceTypeArguments,
        self_type: Option<TypeId>,
        call_site_span: Option<&Span>,
        namespace: &mut Root,
        module_path: &Path,
    ) -> CompileResult<Self::Output>;
}

impl<T> Monomorphize for T
where
    T: MonomorphizeHelper<Output = T> + Spanned,
{
    type Output = T;

    fn monomorphize(
        self,
        mut type_arguments: Vec<TypeArgument>,
        enforce_type_arguments: EnforceTypeArguments,
        self_type: Option<TypeId>,
        call_site_span: Option<&Span>,
        namespace: &mut Root,
        module_path: &Path,
    ) -> CompileResult<Self::Output> {
        let mut warnings = vec![];
        let mut errors = vec![];
        match (self.type_parameters().is_empty(), type_arguments.is_empty()) {
            (true, true) => ok(self, warnings, errors),
            (false, true) => {
                if let EnforceTypeArguments::Yes = enforce_type_arguments {
                    let name_span = self.name().span();
                    errors.push(CompileError::NeedsTypeArguments {
                        name: self.name().clone(),
                        span: call_site_span.unwrap_or(&name_span).clone(),
                    });
                    return err(warnings, errors);
                }
                let type_mapping = insert_type_parameters(self.type_parameters());
                let module = check!(
                    namespace.check_submodule_mut(module_path),
                    return err(warnings, errors),
                    warnings,
                    errors
                );
                let new_decl = self.monomorphize_inner(&type_mapping, module);
                ok(new_decl, warnings, errors)
            }
            (true, false) => {
                let type_arguments_span = type_arguments
                    .iter()
                    .map(|x| x.span.clone())
                    .reduce(Span::join)
                    .unwrap_or_else(|| self.span());
                errors.push(CompileError::DoesNotTakeTypeArguments {
                    name: self.name().clone(),
                    span: type_arguments_span,
                });
                err(warnings, errors)
            }
            (false, false) => {
                for type_argument in type_arguments.iter_mut() {
                    let type_id = match self_type {
                        Some(self_type) => namespace.resolve_type_with_self(
                            type_argument.type_id,
                            self_type,
                            &type_argument.span,
                            enforce_type_arguments,
                            module_path,
                        ),
                        None => {
                            namespace.resolve_type_without_self(type_argument.type_id, module_path)
                        }
                    };
                    type_argument.type_id = check!(
                        type_id,
                        insert_type(TypeInfo::ErrorRecovery),
                        warnings,
                        errors
                    );
                }
                let type_arguments_span = type_arguments
                    .iter()
                    .map(|x| x.span.clone())
                    .reduce(Span::join)
                    .unwrap_or_else(|| self.span());
                if self.type_parameters().len() != type_arguments.len() {
                    errors.push(CompileError::IncorrectNumberOfTypeArguments {
                        given: type_arguments.len(),
                        expected: self.type_parameters().len(),
                        span: type_arguments_span,
                    });
                    return err(warnings, errors);
                }
                let type_mapping = insert_type_parameters(self.type_parameters());
                for ((_, interim_type), type_argument) in
                    type_mapping.iter().zip(type_arguments.iter())
                {
                    match self_type {
                        Some(self_type) => {
                            let (mut new_warnings, new_errors) = unify_with_self(
                                *interim_type,
                                type_argument.type_id,
                                self_type,
                                &type_argument.span,
                                "Type argument is not assignable to generic type parameter.",
                            );
                            warnings.append(&mut new_warnings);
                            errors.append(&mut new_errors.into_iter().map(|x| x.into()).collect());
                        }
                        None => {
                            let (mut new_warnings, new_errors) = unify(
                                *interim_type,
                                type_argument.type_id,
                                &type_argument.span,
                                "Type argument is not assignable to generic type parameter.",
                            );
                            warnings.append(&mut new_warnings);
                            errors.append(&mut new_errors.into_iter().map(|x| x.into()).collect());
                        }
                    }
                }
                let module = check!(
                    namespace.check_submodule_mut(module_path),
                    return err(warnings, errors),
                    warnings,
                    errors
                );
                let new_decl = self.monomorphize_inner(&type_mapping, module);
                ok(new_decl, warnings, errors)
            }
        }
    }
}

pub(crate) trait MonomorphizeHelper {
    type Output;

    fn type_parameters(&self) -> &[TypeParameter];
    fn name(&self) -> &Ident;
    fn monomorphize_inner(self, type_mapping: &TypeMapping, namespace: &mut Items) -> Self::Output;
}

pub(crate) fn monomorphize_inner<T>(
    decl: T,
    type_mapping: &TypeMapping,
    _namespace: &mut Items,
) -> T
where
    T: CopyTypes + CreateTypeId,
{
    let mut new_decl = decl;
    new_decl.copy_types(type_mapping);
<<<<<<< HEAD
<<<<<<< .merge_file_CrqBvb
    //namespace.copy_methods_to_type(look_up_type_id(new_decl.create_type_id()), type_mapping);
=======
    namespace.copy_methods_to_type(old_type_id, new_decl.create_type_id(), type_mapping);
>>>>>>> .merge_file_BvGG2i
=======
>>>>>>> ff97c79c
    new_decl
}<|MERGE_RESOLUTION|>--- conflicted
+++ resolved
@@ -199,13 +199,5 @@
 {
     let mut new_decl = decl;
     new_decl.copy_types(type_mapping);
-<<<<<<< HEAD
-<<<<<<< .merge_file_CrqBvb
-    //namespace.copy_methods_to_type(look_up_type_id(new_decl.create_type_id()), type_mapping);
-=======
-    namespace.copy_methods_to_type(old_type_id, new_decl.create_type_id(), type_mapping);
->>>>>>> .merge_file_BvGG2i
-=======
->>>>>>> ff97c79c
     new_decl
 }