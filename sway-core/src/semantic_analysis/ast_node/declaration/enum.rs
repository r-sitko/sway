--- conflicted
+++ resolved
@@ -3,14 +3,9 @@
     namespace::*,
     parse_tree::*,
     semantic_analysis::*,
-<<<<<<< HEAD
-    type_engine::{insert_type, look_up_type_id, CopyTypes, ReplaceSelfType, TypeId, TypeMapping},
-=======
     type_engine::{
-        insert_type, insert_type_parameters, look_up_type_id, CopyTypes, CreateTypeId,
-        ReplaceSelfType, TypeId, TypeMapping, UpdateTypes,
+        insert_type, look_up_type_id, CopyTypes, CreateTypeId, ReplaceSelfType, TypeId, TypeMapping,
     },
->>>>>>> 685f96e9
     types::{JsonAbiString, ToJsonAbi},
     TypeInfo,
 };
