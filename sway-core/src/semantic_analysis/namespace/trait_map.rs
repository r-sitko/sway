use crate::{
<<<<<<< .merge_file_zs5yzO
    type_engine::{create_type_mapping, look_up_type_id, CopyTypes, TypeId},
    CallPath, TypeInfo, TypedFunctionDeclaration,
};
=======
    type_engine::{look_up_type_id, TypeId},
    CallPath, TypeInfo, TypedFunctionDeclaration,
};

use std::collections::HashMap;
>>>>>>> .merge_file_5p9vkK

type TraitName = CallPath;

// This cannot be a HashMap because of how TypeInfo's are handled.
//
// In Rust, in general, a custom type should uphold the invariant
// that PartialEq and Hash produce consistent results. i.e. for
// two objects, their hash value is equal if and only if they are
// equal under the PartialEq trait.
//
// For TypeInfo, this means that if you have:
//
// ```ignore
// 1: u64
// 2: u64
// 3: Ref(1)
// 4: Ref(2)
// ```
//
// 1, 2, 3, 4 are equal under PartialEq and their hashes are the same
// value.
//
// However, we need this structure to be able to maintain the
// difference between 3 and 4, as in practice, 1 and 2 might not yet
// be resolved.
type TraitMapInner = im::Vector<((TraitName, TypeId), TraitMethods)>;
type TraitMethods = im::HashMap<String, TypedFunctionDeclaration>;

#[derive(Clone, Debug, Default, PartialEq)]
pub(crate) struct TraitMap {
    trait_map: TraitMapInner,
}

impl TraitMap {
    pub(crate) fn insert(
        &mut self,
        trait_name: CallPath,
        incoming_type_id: TypeId,
        methods: Vec<TypedFunctionDeclaration>,
    ) {
        let mut methods_map = im::HashMap::new();
        for method in methods.into_iter() {
            methods_map.insert(method.name.as_str().to_string(), method);
        }
        self.trait_map
            .push_back(((trait_name, incoming_type_id), methods_map));
    }

    pub(crate) fn extend(&mut self, other: TraitMap) {
        for ((trait_name, type_implementing_for), methods) in other.trait_map.into_iter() {
            self.insert(
                trait_name,
                type_implementing_for,
                methods.values().cloned().collect(),
            );
        }
    }

    pub(crate) fn get_call_path_and_type_info(
        &self,
        incoming_type_id: TypeId,
    ) -> Vec<((CallPath, TypeId), Vec<TypedFunctionDeclaration>)> {
        let mut ret = vec![];
        for ((call_path, map_type_id), methods) in self.trait_map.iter() {
<<<<<<< .merge_file_zs5yzO
            if look_up_type_id(incoming_type_id).is_subset_of(&look_up_type_id(*map_type_id)) {
=======
            if look_up_type_id(*map_type_id) == look_up_type_id(incoming_type_id) {
>>>>>>> .merge_file_5p9vkK
                ret.push((
                    (call_path.clone(), *map_type_id),
                    methods.values().cloned().collect(),
                ));
            }
        }
        ret
    }

    pub(crate) fn get_methods_for_type(
<<<<<<< .merge_file_zs5yzO
        &self,
        incoming_type_id: TypeId,
    ) -> Vec<TypedFunctionDeclaration> {
        let mut methods = vec![];
=======
        &self,
        incoming_type_id: TypeId,
    ) -> Vec<TypedFunctionDeclaration> {
        let mut methods = vec![];
        // small performance gain in bad case
        if look_up_type_id(incoming_type_id) == TypeInfo::ErrorRecovery {
            return methods;
        }
        for ((_, map_type_id), l_methods) in self.trait_map.iter() {
            if look_up_type_id(*map_type_id) == look_up_type_id(incoming_type_id) {
                methods.append(&mut l_methods.values().cloned().collect());
            }
        }
        methods
    }

    pub(crate) fn get_methods_for_type_by_trait(
        &self,
        incoming_type_id: TypeId,
    ) -> HashMap<TraitName, Vec<TypedFunctionDeclaration>> {
        let mut methods: HashMap<TraitName, Vec<TypedFunctionDeclaration>> = HashMap::new();
>>>>>>> .merge_file_5p9vkK
        // small performance gain in bad case
        if look_up_type_id(incoming_type_id) == TypeInfo::ErrorRecovery {
            return methods;
        }
<<<<<<< .merge_file_zs5yzO
        for ((_, map_type_id), trait_methods) in self.trait_map.iter() {
            if look_up_type_id(incoming_type_id).is_subset_of(&look_up_type_id(*map_type_id)) {
                let type_mapping = create_type_mapping(*map_type_id, incoming_type_id);
                let mut trait_methods = trait_methods.values().cloned().collect::<Vec<_>>();
                trait_methods
                    .iter_mut()
                    .for_each(|x| x.copy_types(&type_mapping));
                methods.append(&mut trait_methods);
=======
        for ((trait_name, map_type_id), trait_methods) in self.trait_map.iter() {
            if look_up_type_id(*map_type_id) == look_up_type_id(incoming_type_id) {
                methods.insert(
                    (*trait_name).clone(),
                    trait_methods.values().cloned().collect(),
                );
>>>>>>> .merge_file_5p9vkK
            }
        }
        methods
    }
}<|MERGE_RESOLUTION|>--- conflicted
+++ resolved
@@ -1,15 +1,7 @@
 use crate::{
-<<<<<<< .merge_file_zs5yzO
     type_engine::{create_type_mapping, look_up_type_id, CopyTypes, TypeId},
     CallPath, TypeInfo, TypedFunctionDeclaration,
 };
-=======
-    type_engine::{look_up_type_id, TypeId},
-    CallPath, TypeInfo, TypedFunctionDeclaration,
-};
-
-use std::collections::HashMap;
->>>>>>> .merge_file_5p9vkK
 
 type TraitName = CallPath;
 
@@ -74,11 +66,7 @@
     ) -> Vec<((CallPath, TypeId), Vec<TypedFunctionDeclaration>)> {
         let mut ret = vec![];
         for ((call_path, map_type_id), methods) in self.trait_map.iter() {
-<<<<<<< .merge_file_zs5yzO
             if look_up_type_id(incoming_type_id).is_subset_of(&look_up_type_id(*map_type_id)) {
-=======
-            if look_up_type_id(*map_type_id) == look_up_type_id(incoming_type_id) {
->>>>>>> .merge_file_5p9vkK
                 ret.push((
                     (call_path.clone(), *map_type_id),
                     methods.values().cloned().collect(),
@@ -89,12 +77,6 @@
     }
 
     pub(crate) fn get_methods_for_type(
-<<<<<<< .merge_file_zs5yzO
-        &self,
-        incoming_type_id: TypeId,
-    ) -> Vec<TypedFunctionDeclaration> {
-        let mut methods = vec![];
-=======
         &self,
         incoming_type_id: TypeId,
     ) -> Vec<TypedFunctionDeclaration> {
@@ -103,25 +85,6 @@
         if look_up_type_id(incoming_type_id) == TypeInfo::ErrorRecovery {
             return methods;
         }
-        for ((_, map_type_id), l_methods) in self.trait_map.iter() {
-            if look_up_type_id(*map_type_id) == look_up_type_id(incoming_type_id) {
-                methods.append(&mut l_methods.values().cloned().collect());
-            }
-        }
-        methods
-    }
-
-    pub(crate) fn get_methods_for_type_by_trait(
-        &self,
-        incoming_type_id: TypeId,
-    ) -> HashMap<TraitName, Vec<TypedFunctionDeclaration>> {
-        let mut methods: HashMap<TraitName, Vec<TypedFunctionDeclaration>> = HashMap::new();
->>>>>>> .merge_file_5p9vkK
-        // small performance gain in bad case
-        if look_up_type_id(incoming_type_id) == TypeInfo::ErrorRecovery {
-            return methods;
-        }
-<<<<<<< .merge_file_zs5yzO
         for ((_, map_type_id), trait_methods) in self.trait_map.iter() {
             if look_up_type_id(incoming_type_id).is_subset_of(&look_up_type_id(*map_type_id)) {
                 let type_mapping = create_type_mapping(*map_type_id, incoming_type_id);
@@ -130,14 +93,6 @@
                     .iter_mut()
                     .for_each(|x| x.copy_types(&type_mapping));
                 methods.append(&mut trait_methods);
-=======
-        for ((trait_name, map_type_id), trait_methods) in self.trait_map.iter() {
-            if look_up_type_id(*map_type_id) == look_up_type_id(incoming_type_id) {
-                methods.insert(
-                    (*trait_name).clone(),
-                    trait_methods.values().cloned().collect(),
-                );
->>>>>>> .merge_file_5p9vkK
             }
         }
         methods
